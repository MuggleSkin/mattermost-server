package api4

import (
	"fmt"
	"net/http"
	"os"
	"strings"
	"testing"

	"github.com/mattermost/mattermost-server/mlog"
	"github.com/mattermost/mattermost-server/model"
	"github.com/stretchr/testify/assert"
)

func TestGetPing(t *testing.T) {
	th := Setup().InitBasic().InitSystemAdmin()
	defer th.TearDown()
	Client := th.Client

	goRoutineHealthThreshold := *th.App.Config().ServiceSettings.GoroutineHealthThreshold
	defer func() {
		th.App.UpdateConfig(func(cfg *model.Config) { *cfg.ServiceSettings.GoroutineHealthThreshold = goRoutineHealthThreshold })
	}()

	status, resp := Client.GetPing()
	CheckNoError(t, resp)
	if status != "OK" {
		t.Fatal("should return OK")
	}

	th.App.UpdateConfig(func(cfg *model.Config) { *cfg.ServiceSettings.GoroutineHealthThreshold = 10 })
	status, resp = th.SystemAdminClient.GetPing()
	CheckInternalErrorStatus(t, resp)
	if status != "unhealthy" {
		t.Fatal("should return unhealthy")
	}
}

func TestGetConfig(t *testing.T) {
	th := Setup().InitBasic().InitSystemAdmin()
	defer th.TearDown()
	Client := th.Client

	_, resp := Client.GetConfig()
	CheckForbiddenStatus(t, resp)

	cfg, resp := th.SystemAdminClient.GetConfig()
	CheckNoError(t, resp)

	if len(cfg.TeamSettings.SiteName) == 0 {
		t.Fatal()
	}

	if *cfg.LdapSettings.BindPassword != model.FAKE_SETTING && len(*cfg.LdapSettings.BindPassword) != 0 {
		t.Fatal("did not sanitize properly")
	}
	if *cfg.FileSettings.PublicLinkSalt != model.FAKE_SETTING {
		t.Fatal("did not sanitize properly")
	}
	if cfg.FileSettings.AmazonS3SecretAccessKey != model.FAKE_SETTING && len(cfg.FileSettings.AmazonS3SecretAccessKey) != 0 {
		t.Fatal("did not sanitize properly")
	}
	if cfg.EmailSettings.InviteSalt != model.FAKE_SETTING {
		t.Fatal("did not sanitize properly")
	}
	if cfg.EmailSettings.SMTPPassword != model.FAKE_SETTING && len(cfg.EmailSettings.SMTPPassword) != 0 {
		t.Fatal("did not sanitize properly")
	}
	if cfg.GitLabSettings.Secret != model.FAKE_SETTING && len(cfg.GitLabSettings.Secret) != 0 {
		t.Fatal("did not sanitize properly")
	}
	if *cfg.SqlSettings.DataSource != model.FAKE_SETTING {
		t.Fatal("did not sanitize properly")
	}
	if cfg.SqlSettings.AtRestEncryptKey != model.FAKE_SETTING {
		t.Fatal("did not sanitize properly")
	}
	if !strings.Contains(strings.Join(cfg.SqlSettings.DataSourceReplicas, " "), model.FAKE_SETTING) && len(cfg.SqlSettings.DataSourceReplicas) != 0 {
		t.Fatal("did not sanitize properly")
	}
	if !strings.Contains(strings.Join(cfg.SqlSettings.DataSourceSearchReplicas, " "), model.FAKE_SETTING) && len(cfg.SqlSettings.DataSourceSearchReplicas) != 0 {
		t.Fatal("did not sanitize properly")
	}
}

func TestReloadConfig(t *testing.T) {
	th := Setup().InitBasic().InitSystemAdmin()
	defer th.TearDown()
	Client := th.Client

	flag, resp := Client.ReloadConfig()
	CheckForbiddenStatus(t, resp)
	if flag {
		t.Fatal("should not Reload the config due no permission.")
	}

	flag, resp = th.SystemAdminClient.ReloadConfig()
	CheckNoError(t, resp)
	if !flag {
		t.Fatal("should Reload the config")
	}

	th.App.UpdateConfig(func(cfg *model.Config) { *cfg.TeamSettings.MaxUsersPerTeam = 50 })
	th.App.UpdateConfig(func(cfg *model.Config) { *cfg.TeamSettings.EnableOpenServer = true })
}

func TestUpdateConfig(t *testing.T) {
	th := Setup().InitBasic().InitSystemAdmin()
	defer th.TearDown()
	Client := th.Client

	cfg, resp := th.SystemAdminClient.GetConfig()
	CheckNoError(t, resp)

	_, resp = Client.UpdateConfig(cfg)
	CheckForbiddenStatus(t, resp)

	SiteName := th.App.Config().TeamSettings.SiteName

	cfg.TeamSettings.SiteName = "MyFancyName"
	cfg, resp = th.SystemAdminClient.UpdateConfig(cfg)
	CheckNoError(t, resp)

	if len(cfg.TeamSettings.SiteName) == 0 {
		t.Fatal()
	} else {
		if cfg.TeamSettings.SiteName != "MyFancyName" {
			t.Log("It should update the SiteName")
			t.Fatal()
		}
	}

	//Revert the change
	cfg.TeamSettings.SiteName = SiteName
	cfg, resp = th.SystemAdminClient.UpdateConfig(cfg)
	CheckNoError(t, resp)

	if len(cfg.TeamSettings.SiteName) == 0 {
		t.Fatal()
	} else {
		if cfg.TeamSettings.SiteName != SiteName {
			t.Log("It should update the SiteName")
			t.Fatal()
		}
	}

	t.Run("Should not be able to modify PluginSettings.EnableUploads", func(t *testing.T) {
		oldEnableUploads := *th.App.GetConfig().PluginSettings.EnableUploads
		*cfg.PluginSettings.EnableUploads = !oldEnableUploads

		cfg, resp = th.SystemAdminClient.UpdateConfig(cfg)
		CheckNoError(t, resp)
		assert.Equal(t, oldEnableUploads, *cfg.PluginSettings.EnableUploads)
		assert.Equal(t, oldEnableUploads, *th.App.GetConfig().PluginSettings.EnableUploads)

		cfg.PluginSettings.EnableUploads = nil
		cfg, resp = th.SystemAdminClient.UpdateConfig(cfg)
		CheckNoError(t, resp)
		assert.Equal(t, oldEnableUploads, *cfg.PluginSettings.EnableUploads)
		assert.Equal(t, oldEnableUploads, *th.App.GetConfig().PluginSettings.EnableUploads)
	})
}

func TestGetEnvironmentConfig(t *testing.T) {
	os.Setenv("MM_SERVICESETTINGS_SITEURL", "http://example.mattermost.com")
	os.Setenv("MM_SERVICESETTINGS_ENABLECUSTOMEMOJI", "true")
	defer os.Unsetenv("MM_SERVICESETTINGS_SITEURL")

	th := Setup().InitBasic().InitSystemAdmin()
	defer th.TearDown()

	t.Run("as system admin", func(t *testing.T) {
		SystemAdminClient := th.SystemAdminClient

		envConfig, resp := SystemAdminClient.GetEnvironmentConfig()
		CheckNoError(t, resp)

		if serviceSettings, ok := envConfig["ServiceSettings"]; !ok {
			t.Fatal("should've returned ServiceSettings")
		} else if serviceSettingsAsMap, ok := serviceSettings.(map[string]interface{}); !ok {
			t.Fatal("should've returned ServiceSettings as a map")
		} else {
			if siteURL, ok := serviceSettingsAsMap["SiteURL"]; !ok {
				t.Fatal("should've returned ServiceSettings.SiteURL")
			} else if siteURLAsBool, ok := siteURL.(bool); !ok {
				t.Fatal("should've returned ServiceSettings.SiteURL as a boolean")
			} else if !siteURLAsBool {
				t.Fatal("should've returned ServiceSettings.SiteURL as true")
			}

			if enableCustomEmoji, ok := serviceSettingsAsMap["EnableCustomEmoji"]; !ok {
				t.Fatal("should've returned ServiceSettings.EnableCustomEmoji")
			} else if enableCustomEmojiAsBool, ok := enableCustomEmoji.(bool); !ok {
				t.Fatal("should've returned ServiceSettings.EnableCustomEmoji as a boolean")
			} else if !enableCustomEmojiAsBool {
				t.Fatal("should've returned ServiceSettings.EnableCustomEmoji as true")
			}
		}

		if _, ok := envConfig["TeamSettings"]; ok {
			t.Fatal("should not have returned TeamSettings")
		}
	})

	t.Run("as team admin", func(t *testing.T) {
		TeamAdminClient := th.CreateClient()
		th.LoginTeamAdminWithClient(TeamAdminClient)

		_, resp := TeamAdminClient.GetEnvironmentConfig()
		CheckForbiddenStatus(t, resp)
	})

	t.Run("as regular user", func(t *testing.T) {
		Client := th.Client

		_, resp := Client.GetEnvironmentConfig()
		CheckForbiddenStatus(t, resp)
	})

	t.Run("as not-regular user", func(t *testing.T) {
		Client := th.CreateClient()

		_, resp := Client.GetEnvironmentConfig()
		CheckUnauthorizedStatus(t, resp)
	})
}

func TestGetOldClientConfig(t *testing.T) {
	th := Setup().InitBasic().InitSystemAdmin()
	defer th.TearDown()
	Client := th.Client

	config, resp := Client.GetOldClientConfig("")
	CheckNoError(t, resp)

	if len(config["Version"]) == 0 {
		t.Fatal("config not returned correctly")
	}

	Client.Logout()

	_, resp = Client.GetOldClientConfig("")
	CheckNoError(t, resp)

	if _, err := Client.DoApiGet("/config/client", ""); err == nil || err.StatusCode != http.StatusNotImplemented {
		t.Fatal("should have errored with 501")
	}

	if _, err := Client.DoApiGet("/config/client?format=junk", ""); err == nil || err.StatusCode != http.StatusBadRequest {
		t.Fatal("should have errored with 400")
	}
}

func TestGetOldClientLicense(t *testing.T) {
	th := Setup().InitBasic().InitSystemAdmin()
	defer th.TearDown()
	Client := th.Client

	license, resp := Client.GetOldClientLicense("")
	CheckNoError(t, resp)

	if len(license["IsLicensed"]) == 0 {
		t.Fatal("license not returned correctly")
	}

	Client.Logout()

	_, resp = Client.GetOldClientLicense("")
	CheckNoError(t, resp)

	if _, err := Client.DoApiGet("/license/client", ""); err == nil || err.StatusCode != http.StatusNotImplemented {
		t.Fatal("should have errored with 501")
	}

	if _, err := Client.DoApiGet("/license/client?format=junk", ""); err == nil || err.StatusCode != http.StatusBadRequest {
		t.Fatal("should have errored with 400")
	}

	license, resp = th.SystemAdminClient.GetOldClientLicense("")
	CheckNoError(t, resp)

	if len(license["IsLicensed"]) == 0 {
		t.Fatal("license not returned correctly")
	}
}

func TestGetAudits(t *testing.T) {
	th := Setup().InitBasic().InitSystemAdmin()
	defer th.TearDown()
	Client := th.Client

	audits, resp := th.SystemAdminClient.GetAudits(0, 100, "")
	CheckNoError(t, resp)

	if len(audits) == 0 {
		t.Fatal("should not be empty")
	}

	audits, resp = th.SystemAdminClient.GetAudits(0, 1, "")
	CheckNoError(t, resp)

	if len(audits) != 1 {
		t.Fatal("should only be 1")
	}

	audits, resp = th.SystemAdminClient.GetAudits(1, 1, "")
	CheckNoError(t, resp)

	if len(audits) != 1 {
		t.Fatal("should only be 1")
	}

	_, resp = th.SystemAdminClient.GetAudits(-1, -1, "")
	CheckNoError(t, resp)

	_, resp = Client.GetAudits(0, 100, "")
	CheckForbiddenStatus(t, resp)

	Client.Logout()
	_, resp = Client.GetAudits(0, 100, "")
	CheckUnauthorizedStatus(t, resp)
}

func TestEmailTest(t *testing.T) {
	th := Setup().InitBasic().InitSystemAdmin()
	defer th.TearDown()
	Client := th.Client

	config := model.Config{
		EmailSettings: model.EmailSettings{
			SMTPServer: "",
			SMTPPort:   "",
		},
	}

	_, resp := Client.TestEmail(&config)
	CheckForbiddenStatus(t, resp)

	_, resp = th.SystemAdminClient.TestEmail(&config)
	CheckErrorMessage(t, resp, "api.admin.test_email.missing_server")
	CheckBadRequestStatus(t, resp)

	inbucket_host := os.Getenv("CI_HOST")
	if inbucket_host == "" {
		inbucket_host = "dockerhost"
	}

	inbucket_port := os.Getenv("CI_INBUCKET_PORT")
	if inbucket_port == "" {
		inbucket_port = "9000"
	}

	config.EmailSettings.SMTPServer = inbucket_host
	config.EmailSettings.SMTPPort = inbucket_port
	_, resp = th.SystemAdminClient.TestEmail(&config)
	CheckOKStatus(t, resp)
}

func TestDatabaseRecycle(t *testing.T) {
	th := Setup().InitBasic().InitSystemAdmin()
	defer th.TearDown()
	Client := th.Client

	_, resp := Client.DatabaseRecycle()
	CheckForbiddenStatus(t, resp)

	_, resp = th.SystemAdminClient.DatabaseRecycle()
	CheckNoError(t, resp)
}

func TestInvalidateCaches(t *testing.T) {
	th := Setup().InitBasic().InitSystemAdmin()
	defer th.TearDown()
	Client := th.Client

	flag, resp := Client.InvalidateCaches()
	CheckForbiddenStatus(t, resp)
	if flag {
		t.Fatal("should not clean the cache due no permission.")
	}

	flag, resp = th.SystemAdminClient.InvalidateCaches()
	CheckNoError(t, resp)
	if !flag {
		t.Fatal("should clean the cache")
	}
}

func TestGetLogs(t *testing.T) {
	th := Setup().InitBasic().InitSystemAdmin()
	defer th.TearDown()
	Client := th.Client

	for i := 0; i < 20; i++ {
		mlog.Info(fmt.Sprint(i))
	}

	logs, resp := th.SystemAdminClient.GetLogs(0, 10)
	CheckNoError(t, resp)

	if len(logs) != 10 {
		t.Log(len(logs))
		t.Fatal("wrong length")
	}

	logs, resp = th.SystemAdminClient.GetLogs(1, 10)
	CheckNoError(t, resp)

	if len(logs) != 10 {
		t.Log(len(logs))
		t.Fatal("wrong length")
	}

	logs, resp = th.SystemAdminClient.GetLogs(-1, -1)
	CheckNoError(t, resp)

	if len(logs) == 0 {
		t.Fatal("should not be empty")
	}

	_, resp = Client.GetLogs(0, 10)
	CheckForbiddenStatus(t, resp)

	Client.Logout()
	_, resp = Client.GetLogs(0, 10)
	CheckUnauthorizedStatus(t, resp)
}

func TestPostLog(t *testing.T) {
	th := Setup().InitBasic().InitSystemAdmin()
	defer th.TearDown()
	Client := th.Client

	enableDev := *th.App.Config().ServiceSettings.EnableDeveloper
	defer func() {
		*th.App.Config().ServiceSettings.EnableDeveloper = enableDev
	}()
	*th.App.Config().ServiceSettings.EnableDeveloper = true

	message := make(map[string]string)
	message["level"] = "ERROR"
	message["message"] = "this is a test"

	_, resp := Client.PostLog(message)
	CheckNoError(t, resp)

	Client.Logout()

	_, resp = Client.PostLog(message)
	CheckNoError(t, resp)

	*th.App.Config().ServiceSettings.EnableDeveloper = false

	_, resp = Client.PostLog(message)
	CheckForbiddenStatus(t, resp)

	logMessage, resp := th.SystemAdminClient.PostLog(message)
	CheckNoError(t, resp)
	if len(logMessage) == 0 {
		t.Fatal("should return the log message")
	}
}

func TestUploadLicenseFile(t *testing.T) {
	th := Setup().InitBasic().InitSystemAdmin()
	defer th.TearDown()
	Client := th.Client

	ok, resp := Client.UploadLicenseFile([]byte{})
	CheckForbiddenStatus(t, resp)
	if ok {
		t.Fatal("should fail")
	}

	ok, resp = th.SystemAdminClient.UploadLicenseFile([]byte{})
	CheckBadRequestStatus(t, resp)
	if ok {
		t.Fatal("should fail")
	}
}

func TestRemoveLicenseFile(t *testing.T) {
	th := Setup().InitBasic().InitSystemAdmin()
	defer th.TearDown()
	Client := th.Client

	ok, resp := Client.RemoveLicenseFile()
	CheckForbiddenStatus(t, resp)
	if ok {
		t.Fatal("should fail")
	}

	ok, resp = th.SystemAdminClient.RemoveLicenseFile()
	CheckNoError(t, resp)
	if !ok {
		t.Fatal("should pass")
	}
}

func TestGetAnalyticsOld(t *testing.T) {
	th := Setup().InitBasic().InitSystemAdmin()
	defer th.TearDown()
	Client := th.Client

	rows, resp := Client.GetAnalyticsOld("", "")
	CheckForbiddenStatus(t, resp)
	if rows != nil {
		t.Fatal("should be nil")
	}

	rows, resp = th.SystemAdminClient.GetAnalyticsOld("", "")
	CheckNoError(t, resp)

	found := false
	found2 := false
	for _, row := range rows {
		if row.Name == "unique_user_count" {
			found = true
		} else if row.Name == "inactive_user_count" {
			found2 = true
			assert.True(t, row.Value >= 0)
		}
	}

	assert.True(t, found, "should return unique user count")
	assert.True(t, found2, "should return inactive user count")

	_, resp = th.SystemAdminClient.GetAnalyticsOld("post_counts_day", "")
	CheckNoError(t, resp)

	_, resp = th.SystemAdminClient.GetAnalyticsOld("user_counts_with_posts_day", "")
	CheckNoError(t, resp)

	_, resp = th.SystemAdminClient.GetAnalyticsOld("extra_counts", "")
	CheckNoError(t, resp)

	rows, resp = th.SystemAdminClient.GetAnalyticsOld("", th.BasicTeam.Id)
	CheckNoError(t, resp)

	for _, row := range rows {
		if row.Name == "inactive_user_count" {
			assert.Equal(t, float64(-1), row.Value, "inactive user count should be -1 when team specified")
		}
	}

	rows2, resp2 := th.SystemAdminClient.GetAnalyticsOld("standard", "")
	CheckNoError(t, resp2)
	assert.Equal(t, "total_websocket_connections", rows2[5].Name)
	assert.Equal(t, float64(0), rows2[5].Value)

	WebSocketClient, err := th.CreateWebSocketClient()
	if err != nil {
		t.Fatal(err)
	}

	rows2, resp2 = th.SystemAdminClient.GetAnalyticsOld("standard", "")
	CheckNoError(t, resp2)
	assert.Equal(t, "total_websocket_connections", rows2[5].Name)
	assert.Equal(t, float64(1), rows2[5].Value)

	WebSocketClient.Close()

	rows2, resp2 = th.SystemAdminClient.GetAnalyticsOld("standard", "")
	CheckNoError(t, resp2)
	assert.Equal(t, "total_websocket_connections", rows2[5].Name)
	assert.Equal(t, float64(0), rows2[5].Value)

	Client.Logout()
	_, resp = Client.GetAnalyticsOld("", th.BasicTeam.Id)
	CheckUnauthorizedStatus(t, resp)
}

/*func TestS3TestConnection(t *testing.T) {
	th := Setup().InitBasic().InitSystemAdmin()
	defer th.TearDown()
	Client := th.Client

	s3Host := os.Getenv("CI_HOST")
	if s3Host == "" {
		s3Host = "dockerhost"
	}

	s3Port := os.Getenv("CI_MINIO_PORT")
	if s3Port == "" {
		s3Port = "9001"
	}

	s3Endpoint := fmt.Sprintf("%s:%s", s3Host, s3Port)
	config := model.Config{
		FileSettings: model.FileSettings{
			DriverName:              model.NewString(model.IMAGE_DRIVER_S3),
			AmazonS3AccessKeyId:     model.MINIO_ACCESS_KEY,
			AmazonS3SecretAccessKey: model.MINIO_SECRET_KEY,
			AmazonS3Bucket:          "",
			AmazonS3Endpoint:        s3Endpoint,
			AmazonS3SSL:             model.NewBool(false),
		},
	}

	_, resp := Client.TestS3Connection(&config)
	CheckForbiddenStatus(t, resp)

	_, resp = th.SystemAdminClient.TestS3Connection(&config)
	CheckBadRequestStatus(t, resp)
	if resp.Error.Message != "S3 Bucket is required" {
		t.Fatal("should return error - missing s3 bucket")
	}

	config.FileSettings.AmazonS3Bucket = model.MINIO_BUCKET
	config.FileSettings.AmazonS3Region = "us-east-1"
	_, resp = th.SystemAdminClient.TestS3Connection(&config)
	CheckOKStatus(t, resp)

	config.FileSettings.AmazonS3Region = ""
	_, resp = th.SystemAdminClient.TestS3Connection(&config)
	CheckOKStatus(t, resp)

	config.FileSettings.AmazonS3Bucket = "Wrong_bucket"
	_, resp = th.SystemAdminClient.TestS3Connection(&config)
	CheckInternalErrorStatus(t, resp)
	if resp.Error.Message != "Unable to create bucket" {
		t.Fatal("should return error ")
	}

	config.FileSettings.AmazonS3Bucket = "shouldcreatenewbucket"
	_, resp = th.SystemAdminClient.TestS3Connection(&config)
	CheckOKStatus(t, resp)

<<<<<<< HEAD
}
=======
}*/
>>>>>>> 21d3b247

func TestSupportedTimezones(t *testing.T) {
	th := Setup().InitBasic()
	defer th.TearDown()
	Client := th.Client

	supportedTimezonesFromConfig := th.App.Timezones()
	supportedTimezones, resp := Client.GetSupportedTimezone()

	CheckNoError(t, resp)
	assert.Equal(t, supportedTimezonesFromConfig, supportedTimezones)
}<|MERGE_RESOLUTION|>--- conflicted
+++ resolved
@@ -626,11 +626,7 @@
 	_, resp = th.SystemAdminClient.TestS3Connection(&config)
 	CheckOKStatus(t, resp)
 
-<<<<<<< HEAD
-}
-=======
 }*/
->>>>>>> 21d3b247
 
 func TestSupportedTimezones(t *testing.T) {
 	th := Setup().InitBasic()
